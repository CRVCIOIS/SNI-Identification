"""
Utility methods for fetching and saving results from the SCB API.
"""
import os
import json
import logging
import random
from enum import StrEnum
from scripts.scb_wrapper import SCBapi
from definitions import ROOT_DIR 
from scripts.mongo import get_client

# MongoDB definitions ("schema")

class Schema(StrEnum):
    """
    Used to loosely enforce a schema for MongoDB.
        Defines database name and collection names. 
    """
    # Database
    DB              = "SCB"
    # Collections
    SNI             = "SNI_codes"
    COMPANIES       = "companies"
    MUNICIPALITIES  = "municipalities"
    API_COUNT       = "api_count"
    LEGAL_FORMS     = "legal_forms"
    

class SCBinterface():
    """
    Class for interfacing with the SCB API and the MongoDB database.

    Example usage:
            ```
            scb = SCBinterface()
            scb.fetch_companies_from_api(
                sni_start="00000",
                sni_stop="02300", 
                fetch_limit=10)
            ```
    """
    def __init__(self):
        self.wrapper = SCBapi()
        self.mongo_client = get_client()
        
        self._init_collection(Schema.SNI, self._store_codes)
        self._init_collection(Schema.MUNICIPALITIES, self._store_municipalities)
        self._init_collection(Schema.LEGAL_FORMS, self._store_legal_forms)

    def _init_collection(self, collection, callback):
        """
        Check if vital collections are empty, if so, store the data
        
        params:
        collection: collection name
        callback: function to call if collection is empty
        """
        if self.mongo_client[Schema.DB][collection].count_documents({}) == 0:
            callback()

    def _store_codes(self):
        """
        Saves the list of all 5-digit codes which are not filtered by "filtered_sni.json" to the mongodb database.
        The codes are saved inside the collection "SNI_codes".
        """

        with open(os.path.join(ROOT_DIR, 'assets', 'sni_include_list.json') , 'r', encoding='utf-8') as f:
            sni = json.load(f)
        
        self.mongo_client[Schema.DB][Schema.SNI].insert_many(sni)
        self.mongo_client[Schema.DB][Schema.SNI].create_index('sni_code')

    def fetch_codes(self):
        """
        Fetch the list of all 5 digit codes from the mongodb database.
        
        :returns a dict: {sni_code: description}
        """
        
        codes = self.mongo_client[Schema.DB][Schema.SNI].find()
        sni_codes = {}
        for code in codes:
            sni_codes[code['sni_code']] = code['description']
        return sni_codes
        
    def _store_municipalities(self):
        """
        Saves the list of all municipalities from SCB to the db.
        """
        
        r = self.wrapper.get("api/Je/KategorierMedKodtabeller")
            
        municipalities = []
        for mun in r.json()[4]['VardeLista']:
            municipalities.append({
                'code': mun["Varde"],
                'name': mun["Text"]
            })

        self.mongo_client[Schema.DB][Schema.MUNICIPALITIES].insert_many(municipalities)
        self.mongo_client[Schema.DB][Schema.SNI].create_index('code')

    def fetch_municipalities(self):
        """
        Fetch the list of all municipalities from the mongodb database.
        
        :returns a dict: {code: name}
        """
        mun_list = self.mongo_client[Schema.DB][Schema.MUNICIPALITIES].find()
        municipalities = {}
        for m in mun_list:
            municipalities[m['code']] = m['name']
        return municipalities

    def _store_legal_forms(self):
        """
        Saves the list of all legal forms (that an entity can have), excluding those in the filter list from SCB to the db.
        """
        
        r = self.wrapper.get("api/Je/KategorierMedKodtabeller").json()
        
        with open(os.path.join(ROOT_DIR, 'assets', 'legal_forms_include_list.json') , 'r', encoding='utf-8') as f:
            filter_list = json.load(f)
        
        filter_list = [form['Varde'] for form in filter_list]
        
        legal_forms = []
        
        for cat in r:
            if cat['Id_Kategori_JE'] == 'Juridisk form':
                for form in cat['VardeLista']:
                    if form['Varde'] in filter_list:
                        legal_forms.append({
                            'code': form['Varde'],
                            'description': form['Text']
                        })
        
        self.mongo_client[Schema.DB][Schema.LEGAL_FORMS].insert_many(legal_forms)
        self.mongo_client[Schema.DB][Schema.LEGAL_FORMS].create_index('code')
        
    def fetch_legal_forms(self):
        """
        Fetch the list of all legal forms from the mongodb database.

        :returns a dict: {code: name}
        """
        forms = self.mongo_client[Schema.DB][Schema.LEGAL_FORMS].find()
        legal_forms = {}
        for form in forms:
            legal_forms[form['code']] = form['description']
        return legal_forms
        

    def last_code_checked(self):
        """
        Last SNI code checked in the companies collection.
        
        returns:
        last SNI code checked
        """
        last_company = self.mongo_client[Schema.DB][Schema.COMPANIES].find().sort([("_id", -1)]).limit(1) # Get the last company entered into the database

        lc = list(last_company)
        if not list(lc):
            return None
        if "branch_codes" in lc[0]:
            return lc[0]["branch_codes"][0]
        return None    

    def _filter_companies(self, companies):
        """
        Filters information about companies fetched from the SCB API.
        
        params:
        companies: list of companies
        returns:
        list of filtered companies
        """
        filtered_companies = []
        for company in companies:
            filtered_company = {}
            filtered_company["branch_codes"] = []
            filtered_company["url"] = ""
            for key, value in company.items():
                match key:
                    case "Företagsnamn":
                        filtered_company["name"] = value
                    case "OrgNr":
                        filtered_company["org_nr"] = value
                    case "PostAdress":
                        filtered_company["address"] = value
                    case "PostNr":
                        filtered_company["postal_code"] = value
                    case "PostOrt":
                        filtered_company["postal_city"] = value
                    case "Säteskommun, kod":
                        filtered_company["municipality_code"] = value
                    case "Säteskommun":
                        filtered_company["municipality"] = value
                    case "Telefon":
                        filtered_company["phone"] = value
                if ('Bransch_' in key and 'kod' in key) and ('P' not in key and 'HAE' not in key):
                    filtered_company["branch_codes"].append(value)
            filtered_companies.append(filtered_company)
                    
        return filtered_companies

    def _fetch_companies_by_municipality(self, sni_code: str, fetch_limit = 50):
        """
        Function for fetching companies by SNI code from random municipalities.
        
        params:
        sni_code: SNI code
        fetch_limit: maximum number of companies to fetch
        returns:
        list of companies
        """
        
        total_fetched = 0
        comp_arr = []
        logging.debug(f"Fetching from SNI: {sni_code}")

        mun_codes = list(self.fetch_municipalities().keys())
        random.shuffle(mun_codes)

        legal_forms = list(self.fetch_legal_forms().keys())

        while (total_fetched < fetch_limit) and (mun_codes):

            mun_code = mun_codes.pop()
            found_count = self.wrapper.sni([sni_code]).category([mun_code]).category(legal_forms, "Juridisk form").count(False)
            logging.debug(f"Municipality: {mun_code} - Companies: {found_count}")

            if found_count+total_fetched > fetch_limit:
                logging.debug(f"Skipping {mun_code} too many companies!")
                continue

            total_fetched += found_count
            companies = self.wrapper.sni([sni_code]).category([mun_code]).category(legal_forms, "Juridisk form").fetch().json()
            comp_arr.extend(self._filter_companies(companies))

        logging.debug(f"Total companies fetched: {total_fetched}")
        logging.debug(f"----> Stopping fetching from SNI {sni_code}")
        self._update_api_request_count(total_fetched)
        return comp_arr


    def fetch_companies_from_api(self, start_sni, stop_sni, fetch_limit=50):
        """
        Fetch companies from the SCB API from random municipalities in the specified SNI code range.
        
        params:
        start_sni: start SNI code
        stop_sni: stop SNI code
        fetch_limit: maximum number of companies to fetch
        """
        last_code = self.last_code_checked()
        docs = self.mongo_client[Schema.DB][Schema.SNI].find({"sni_code": { "$ne": last_code }}).sort([("sni_code")])
        if (last_code is not None) and (last_code > start_sni):
            start_sni = last_code
        for doc in docs:
            if (doc["sni_code"] >= start_sni) and not (doc["sni_code"] > stop_sni):
                companies = self._fetch_companies_by_municipality(
                    doc["sni_code"], 
                    fetch_limit=fetch_limit)
                if len(companies) > 0:
                    self.mongo_client[Schema.DB][Schema.COMPANIES].insert_many(companies)
        self.wrapper.session.close()
        

    def fetch_all_companies_from_api(self, fetch_limit=50):
        """
        Fetch companies based on filtered SNI list from the SCB API from random municipalities.

        params:
        fetch_limit: maximum number of companies to fetch
        """
        start_sni="01120"
        stop_sni="95290"
        
        self.fetch_companies_from_api(start_sni, stop_sni, fetch_limit=fetch_limit)

    def _update_api_request_count(self, num_requests=1):
        """
        Updates the count of API requests made to the SCB API.
        params:
        num_requests: number of requests made
        """
        self.mongo_client[Schema.DB][Schema.API_COUNT].update_one({}, {"$inc": {"count": num_requests}}, upsert=True)
        
    def fetch_companies_from_db(self, sni_code, no_url=False):
        """
        Fetch companies from the database based on the SNI code.
        params:
        sni_code: SNI code
        returns:
        list of companies
        """
        if no_url:
            query = {"branch_codes": sni_code, "url": {"$eq": ""}}
            companies = self.mongo_client[Schema.DB][Schema.COMPANIES].find(query)
        else:
            companies = self.mongo_client[Schema.DB][Schema.COMPANIES].find({"branch_codes": sni_code})
        return list(companies)

    def update_url_for_company(self, org_nr, url):
        """
        Updates the URL for a company in the database.
        params:
        org_nr: organization number
        url: URL to update
        """
        self.mongo_client[Schema.DB][Schema.COMPANIES].update_one({"org_nr": org_nr}, {"$set": {"url": url}})
<<<<<<< HEAD
        
    def get_company_by_url(self, url):
        """
        Get company by URL.
        params:
        url: URL
        returns:
        company
        """
        return self.mongo_client[Schema.DB][Schema.COMPANIES].find_one({"url": {"$regex": url}})
=======
    
    def delete_company_from_db(self, org_nr):
        """
        Deletes a company from the database based on the organization number.
        params:
        org_nr: organization number
        """
        self.mongo_client[Schema.DB][Schema.COMPANIES].delete_one({"org_nr": org_nr})

if __name__ == "__main__":
    logging.basicConfig(level=logging.ERROR)
    scb = SCBinterface()
    scb.fetch_all_companies_from_api(fetch_limit=50)
>>>>>>> 6881b707
<|MERGE_RESOLUTION|>--- conflicted
+++ resolved
@@ -312,7 +312,7 @@
         url: URL to update
         """
         self.mongo_client[Schema.DB][Schema.COMPANIES].update_one({"org_nr": org_nr}, {"$set": {"url": url}})
-<<<<<<< HEAD
+
         
     def get_company_by_url(self, url):
         """
@@ -323,7 +323,6 @@
         company
         """
         return self.mongo_client[Schema.DB][Schema.COMPANIES].find_one({"url": {"$regex": url}})
-=======
     
     def delete_company_from_db(self, org_nr):
         """
@@ -337,4 +336,3 @@
     logging.basicConfig(level=logging.ERROR)
     scb = SCBinterface()
     scb.fetch_all_companies_from_api(fetch_limit=50)
->>>>>>> 6881b707
