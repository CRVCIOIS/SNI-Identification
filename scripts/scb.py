"""
Utility methods for fetching and saving results from the SCB API.
"""
import json
import logging
import os
import random
from enum import StrEnum

from definitions import ROOT_DIR
from scripts.mongo import get_client
from scripts.scb_wrapper import SCBapi

# MongoDB definitions ("schema")

class Schema(StrEnum):
    """
    Used to loosely enforce a schema for MongoDB.
        Defines database name and collection names. 
    """
    # Database
    DB              = "SCB"
    # Collections
    SNI             = "SNI_codes"
    COMPANIES       = "companies"
    MUNICIPALITIES  = "municipalities"
    API_COUNT       = "api_count"
    LEGAL_FORMS     = "legal_forms"
<<<<<<< HEAD
    SCRAPED_DATA    = "scraped_data"
    DEV_SET         = "dev_set"
    TRAIN_SET       = "train_set"
    EXTRACTED_DATA  = "extracted_data"
=======
    
>>>>>>> 7931be33

class SCBinterface():
    """
    Class for interfacing with the SCB API and the MongoDB database.

    Example usage:
            ```
            scb = SCBinterface()
            scb.fetch_companies_from_api(
                sni_start="00000",
                sni_stop="02300", 
                fetch_limit=10)
            ```
    """
    def __init__(self):
        self.wrapper = SCBapi()
        self.mongo_client = get_client()
        
        self._init_collection(Schema.SNI, self._store_codes)
        self._init_collection(Schema.MUNICIPALITIES, self._store_municipalities)
        self._init_collection(Schema.LEGAL_FORMS, self._store_legal_forms)

    def _init_collection(self, collection, callback):
        """
        Check if vital collections are empty, if so, store the data
        
        params:
        collection: collection name
        callback: function to call if collection is empty
        """
        if self.mongo_client[Schema.DB][collection].count_documents({}) == 0:
            callback()

    def _store_codes(self):
        """
        Saves the list of all 5-digit codes which are not filtered by "filtered_sni.json" to the mongodb database.
        The codes are saved inside the collection "SNI_codes".
        """

        with open(os.path.join(ROOT_DIR, 'assets', 'sni_include_list.json') , 'r', encoding='utf-8') as f:
            sni = json.load(f)
        
        self.mongo_client[Schema.DB][Schema.SNI].insert_many(sni)
        self.mongo_client[Schema.DB][Schema.SNI].create_index('sni_code')

    def fetch_codes(self):
        """
        Fetch the list of all 5 digit codes from the mongodb database.
        
        :returns a dict: {sni_code: description}
        """
        
        codes = self.mongo_client[Schema.DB][Schema.SNI].find()
        sni_codes = {}
        for code in codes:
            sni_codes[code['sni_code']] = code['description']
        return sni_codes
        
    def _store_municipalities(self):
        """
        Saves the list of all municipalities from SCB to the db.
        """
        
        r = self.wrapper.get("api/Je/KategorierMedKodtabeller")
            
        municipalities = []
        for mun in r.json()[4]['VardeLista']:
            municipalities.append({
                'code': mun["Varde"],
                'name': mun["Text"]
            })

        self.mongo_client[Schema.DB][Schema.MUNICIPALITIES].insert_many(municipalities)
        self.mongo_client[Schema.DB][Schema.SNI].create_index('code')

    def fetch_municipalities(self):
        """
        Fetch the list of all municipalities from the mongodb database.
        
        :returns a dict: {code: name}
        """
        mun_list = self.mongo_client[Schema.DB][Schema.MUNICIPALITIES].find()
        municipalities = {}
        for m in mun_list:
            municipalities[m['code']] = m['name']
        return municipalities

    def _store_legal_forms(self):
        """
        Saves the list of all legal forms (that an entity can have), excluding those in the filter list from SCB to the db.
        """
        
        r = self.wrapper.get("api/Je/KategorierMedKodtabeller").json()
        
        with open(os.path.join(ROOT_DIR, 'assets', 'legal_forms_include_list.json') , 'r', encoding='utf-8') as f:
            filter_list = json.load(f)
        
        filter_list = [form['Varde'] for form in filter_list]
        
        legal_forms = []
        
        for cat in r:
            if cat['Id_Kategori_JE'] == 'Juridisk form':
                for form in cat['VardeLista']:
                    if form['Varde'] in filter_list:
                        legal_forms.append({
                            'code': form['Varde'],
                            'description': form['Text']
                        })
        
        self.mongo_client[Schema.DB][Schema.LEGAL_FORMS].insert_many(legal_forms)
        self.mongo_client[Schema.DB][Schema.LEGAL_FORMS].create_index('code')
        
    def fetch_legal_forms(self):
        """
        Fetch the list of all legal forms from the mongodb database.

        :returns a dict: {code: name}
        """
        forms = self.mongo_client[Schema.DB][Schema.LEGAL_FORMS].find()
        legal_forms = {}
        for form in forms:
            legal_forms[form['code']] = form['description']
        return legal_forms
        

    def last_code_checked(self):
        """
        Last SNI code checked in the companies collection.
        
        returns:
        last SNI code checked
        """
        last_company = self.mongo_client[Schema.DB][Schema.COMPANIES].find().sort([("_id", -1)]).limit(1) # Get the last company entered into the database

        lc = list(last_company)
        if not list(lc):
            return None
        if "branch_codes" in lc[0]:
            return lc[0]["branch_codes"][0]
        return None    

    def _filter_companies(self, companies):
        """
        Filters information about companies fetched from the SCB API.
        
        params:
        companies: list of companies
        returns:
        list of filtered companies
        """
        filtered_companies = []
        for company in companies:
            filtered_company = {}
            filtered_company["branch_codes"] = []
            filtered_company["url"] = ""
            for key, value in company.items():
                match key:
                    case "Företagsnamn":
                        filtered_company["name"] = value
                    case "OrgNr":
                        filtered_company["org_nr"] = value
                    case "PostAdress":
                        filtered_company["address"] = value
                    case "PostNr":
                        filtered_company["postal_code"] = value
                    case "PostOrt":
                        filtered_company["postal_city"] = value
                    case "Säteskommun, kod":
                        filtered_company["municipality_code"] = value
                    case "Säteskommun":
                        filtered_company["municipality"] = value
                    case "Telefon":
                        filtered_company["phone"] = value
                if ('Bransch_' in key and 'kod' in key) and ('P' not in key and 'HAE' not in key):
                    filtered_company["branch_codes"].append(value)
            filtered_companies.append(filtered_company)
                    
        return filtered_companies

    def _fetch_companies_by_municipality(self, sni_code: str, fetch_limit = 50):
        """
        Function for fetching companies by SNI code from random municipalities.
        
        params:
        sni_code: SNI code
        fetch_limit: maximum number of companies to fetch
        returns:
        list of companies
        """
        
        total_fetched = 0
        comp_arr = []
        logging.debug(f"Fetching from SNI: {sni_code}")

        mun_codes = list(self.fetch_municipalities().keys())
        random.shuffle(mun_codes)

        legal_forms = list(self.fetch_legal_forms().keys())

        while (total_fetched < fetch_limit) and (mun_codes):

            mun_code = mun_codes.pop()
            found_count = self.wrapper.sni([sni_code]).category([mun_code]).category(legal_forms, "Juridisk form").count(False)
            logging.debug(f"Municipality: {mun_code} - Companies: {found_count}")

            if found_count+total_fetched > fetch_limit:
                logging.debug(f"Skipping {mun_code} too many companies!")
                continue

            total_fetched += found_count
            companies = self.wrapper.sni([sni_code]).category([mun_code]).category(legal_forms, "Juridisk form").fetch().json()
            comp_arr.extend(self._filter_companies(companies))

        logging.debug(f"Total companies fetched: {total_fetched}")
        logging.debug(f"----> Stopping fetching from SNI {sni_code}")
        self._update_api_request_count(total_fetched)
        return comp_arr


    def fetch_companies_from_api(self, start_sni, stop_sni, fetch_limit=50):
        """
        Fetch companies from the SCB API from random municipalities in the specified SNI code range.
        
        params:
        start_sni: start SNI code
        stop_sni: stop SNI code
        fetch_limit: maximum number of companies to fetch
        """
        last_code = self.last_code_checked()
        docs = self.mongo_client[Schema.DB][Schema.SNI].find({"sni_code": { "$ne": last_code }}).sort([("sni_code")])
        if (last_code is not None) and (last_code > start_sni):
            start_sni = last_code
        for doc in docs:
            if (doc["sni_code"] >= start_sni) and not (doc["sni_code"] > stop_sni):
                companies = self._fetch_companies_by_municipality(
                    doc["sni_code"], 
                    fetch_limit=fetch_limit)
                if len(companies) > 0:
                    self.mongo_client[Schema.DB][Schema.COMPANIES].insert_many(companies)
        self.wrapper.session.close()
        

    def fetch_all_companies_from_api(self, fetch_limit=50):
        """
        Fetch companies based on filtered SNI list from the SCB API from random municipalities.

        params:
        fetch_limit: maximum number of companies to fetch
        """
        start_sni="01120"
        stop_sni="95290"
        
        self.fetch_companies_from_api(start_sni, stop_sni, fetch_limit=fetch_limit)

    def _update_api_request_count(self, num_requests=1):
        """
        Updates the count of API requests made to the SCB API.
        params:
        num_requests: number of requests made
        """
        self.mongo_client[Schema.DB][Schema.API_COUNT].update_one({}, {"$inc": {"count": num_requests}}, upsert=True)
        
    def fetch_companies_from_db(self, sni_code, no_url=False):
        """
        Fetch companies from the database based on the SNI code.
        params:
        sni_code: SNI code
        returns:
        list of companies
        """
        if no_url:
            query = {"branch_codes": sni_code, "url": {"$eq": ""}}
            companies = self.mongo_client[Schema.DB][Schema.COMPANIES].find(query)
        else:
            companies = self.mongo_client[Schema.DB][Schema.COMPANIES].find({"branch_codes": sni_code})
        return list(companies)

    def update_url_for_company(self, org_nr, url):
        """
        Updates the URL for a company in the database.
        params:
        org_nr: organization number
        url: URL to update
        """
        self.mongo_client[Schema.DB][Schema.COMPANIES].update_one({"org_nr": org_nr}, {"$set": {"url": url}})

        
    def get_company_by_url(self, url):
        """
        Get company by URL.
        params:
        url: URL
        returns:
        company
        """
        return self.mongo_client[Schema.DB][Schema.COMPANIES].find_one({"url": {"$regex": url}})
    
    def delete_company_from_db(self, org_nr):
        """
        Deletes a company from the database based on the organization number.
        params:
        org_nr: organization number
        """
        self.mongo_client[Schema.DB][Schema.COMPANIES].delete_one({"org_nr": org_nr})
        
    def get_company_by_url(self, url):
        """
        Get company by URL.
        params:
        url: URL
        returns:
        company
        """
        return self.mongo_client[Schema.DB][Schema.COMPANIES].find_one({"url": {"$regex": url}})
        
    def fetch_aggegrate_companies_by_sni(self):
        """
        Fetches aggregate companies by SNI (Standard Industrial Classification) code.

        Returns:
            A list of dictionaries where each dictionary contains the following
            keys: 
                - _id: SNI code
                - companies: list of company ids (MongoDB ObjectIds)
                - count: number of companies
        """
        return list(self.mongo_client[Schema.DB][Schema.COMPANIES].aggregate([
    {
        '$match': {
            'url': {
                '$regex': '\\S'
            }
        }
    }, {
        '$group': {
            '_id': {
                '$arrayElemAt': [
                    '$branch_codes', 0
                ]
            }, 
            'companies': {
                '$push': '$_id'
            }, 
            'count': {
                '$count': {}
            }
        }
    }
]))
        
    
    
    
    def fetch_company_extracted_data(self, id):
        """
        Fetch scraped data for a company from the database.
        params:
        id: MongoDB ObjectId
        returns:
        scraped data for the company
        """
        company = self.mongo_client[Schema.DB][Schema.EXTRACTED_DATA].find({"company_id": id}).sort({'date': -1}).limit(1)
        company = list(company)
        if len(company) == 0:
            return None
        return company[0]
    
    def fetch_company_by_id(self, id):
        """
        Fetch company from the database by MongoDB ObjectId.
        params:
        id: MongoDB ObjectId
        returns:
        company
        """
        return self.mongo_client[Schema.DB][Schema.COMPANIES].find_one({"_id": id})
    def insert_to_train_set(self, data):
        """
        Inserts the given data into the train set collection in the MongoDB database.

        Parameters:
            data (dict): The data to be inserted into the train set collection.

        Returns:
            None
        """
        self.mongo_client[Schema.DB][Schema.TRAIN_SET].insert_one(data)
        
    def insert_to_dev_set(self, data):
        """
        Inserts the given data into the development set collection in the MongoDB database.

        Parameters:
            data (dict): The data to be inserted into the development set.

        Returns:
            None
        """
        self.mongo_client[Schema.DB][Schema.DEV_SET].insert_one(data)
    
    def fetch_train_set(self):
        """
        Fetch the training set from the database.

        returns:
            the training set
        """
        return self.mongo_client[Schema.DB][Schema.TRAIN_SET].find()
    
    def fetch_dev_set(self):
        """
        Fetch the training set from the database.

        returns:
            the training set
        """
        return self.mongo_client[Schema.DB][Schema.DEV_SET].find()

if __name__ == "__main__":
    logging.basicConfig(level=logging.ERROR)
    scb = SCBinterface()
    scb.fetch_all_companies_from_api(fetch_limit=50)
<|MERGE_RESOLUTION|>--- conflicted
+++ resolved
@@ -26,14 +26,10 @@
     MUNICIPALITIES  = "municipalities"
     API_COUNT       = "api_count"
     LEGAL_FORMS     = "legal_forms"
-<<<<<<< HEAD
     SCRAPED_DATA    = "scraped_data"
     DEV_SET         = "dev_set"
     TRAIN_SET       = "train_set"
     EXTRACTED_DATA  = "extracted_data"
-=======
-    
->>>>>>> 7931be33
 
 class SCBinterface():
     """
