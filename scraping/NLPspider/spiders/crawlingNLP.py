--- conflicted
+++ resolved
@@ -71,7 +71,7 @@
         Yields:
             dict: The scraped item.
         """
-<<<<<<< HEAD
+
         try:
             item = NLPspiderItem()
             item['domain'] = f'{tldextract.extract(response.url).domain}.{tldextract.extract(response.url).suffix}'
@@ -88,13 +88,8 @@
                 self.logger.debug(f"Skipping {item['url']} because the domain has reached the maximum number of items")
                 return
             self.item_count_per_domain[item['domain']] = int(self.item_count_per_domain.get(item['domain'], 0) + 1)
-=======
-        item = NLPspiderItem()
-        item["url"] = response.url
-        item["raw_html"] = response.text
->>>>>>> 7931be33
-
             yield item
+            
         except Exception as e:
             self.logger.error(f"Error parsing item: {e}")
             item = NLPspiderItem()
